import sonarScanExecutor from './executor';
import { DependencyType, ExecutorContext, ProjectGraph } from '@nrwl/devkit';
import * as fs from 'fs';
import * as sonarQubeScanner from 'sonarqube-scanner';
import * as childProcess from 'child_process';
<<<<<<< HEAD
import { getScannerOptions } from './utils/utils';
process.env['NODE_TEST'] = 'true';
=======
import { determinePaths } from './utils/utils';
>>>>>>> 4607fb33
let projectGraph: ProjectGraph;
let context: ExecutorContext;

jest.mock('@nrwl/devkit', () => ({
  // eslint-disable-next-line  @typescript-eslint/no-explicit-any
  ...jest.requireActual<any>('@nrwl/devkit'),
  readCachedProjectGraph: jest.fn().mockImplementation(() => {
    throw new Error('readCachedProjectGraph error');
  }),
  createProjectGraphAsync: jest
    .fn()
    .mockImplementation(async () => projectGraph),
}));

jest.mock('sonarqube-scanner');

describe('Scan Executor', () => {
  let jestConfig: string;

  beforeEach(() => {
    context = {
      cwd: '',
      isVerbose: false,
      root: '',
      projectName: 'app1',
      workspace: {
        version: 2,
        projects: {
          app1: {
            root: 'apps/app1',
            sourceRoot: 'apps/app1/src',
            targets: {
              test: {
                executor: '',
                options: {
                  jestConfig: 'jest.config.ts',
                },
              },
            },
          },
          lib1: {
            root: 'libs/lib1',
            sourceRoot: 'libs/lib1/src',
            targets: {
              test: {
                executor: '@nrwl/jest:jest',
                options: {
                  jestConfig: 'jest.config.ts',
                },
              },
            },
          },
          lib2: {
            root: 'libs/lib2',
            sourceRoot: 'libs/lib2/src',
            targets: {
              test: {
                executor: '@nrwl/jest:jest',
                options: {
                  jestConfig: 'jest.config.ts',
                },
              },
            },
          },
          lib3: {
            root: 'libs/lib3',
            sourceRoot: 'libs/lib3/src',
            targets: {
              test: {
                executor: '@nrwl/jest:jest',
                options: {
                  jestConfig: 'jest.config.ts',
                },
              },
            },
          },
        },
      },
    };

    projectGraph = {
      dependencies: {
        app1: [
          {
            type: DependencyType.static,
            source: 'app1',
            target: 'lib1',
          },
          {
            type: DependencyType.static,
            source: 'app1',
            target: 'lib2',
          },
          {
            type: DependencyType.implicit,
            source: 'app1',
            target: 'lib3',
          },
        ],
        lib1: [
          {
            type: DependencyType.static,
            source: 'lib1',
            target: 'lib2',
          },
          {
            type: DependencyType.implicit,
            source: 'lib1',
            target: 'lib3',
          },
        ],
        lib2: [
          {
            type: DependencyType.static,
            source: 'lib2',
            target: 'lib3',
          },
        ],
      },
      nodes: {
        app1: {
          name: 'app1',
          type: 'app',
          data: {
            sourceRoot: 'apps/app1/src',
            targets: {
              test: {
                executor: '',
                options: {
                  jestConfig: 'jest.config.ts',
                },
              },
            },
          },
        },
        lib1: {
          name: 'lib1',
          type: 'lib',
          data: {
            sourceRoot: 'libs/lib1/src',
            targets: {
              test: {
                executor: '',
                options: {
                  jestConfig: 'jest.config.ts',
                },
              },
            },
          },
        },
        lib2: {
          name: 'lib2',
          type: 'lib',
          data: {
            sourceRoot: 'libs/lib2/src',
            targets: {
              test: {
                executor: '',
                options: {
                  jestConfig: 'jest.config.ts',
                },
              },
            },
          },
        },
        lib3: {
          name: 'lib3',
          type: 'lib',
          data: {
            sourceRoot: 'libs/lib3/src',
            targets: {
              test: {
                executor: '',
                options: {
                  jestConfig: 'jest.config.ts',
                },
              },
            },
          },
        },
      },
    };

    jestConfig = `export default {
      displayName: 'app1',
      preset: '../../jest.preset.js',
      globals: {
        'ts-jest': {
          tsconfig: '<rootDir>/tsconfig.spec.json',
        },
      },
      transform: {
        '^.+\\\\.[tj]s$': 'ts-jest',
      },
      moduleFileExtensions: ['ts', 'js', 'html', 'json'],
      coverageDirectory: '../../coverage/apps/app1',
    };`;
  });

  afterEach(() => {
    jest.clearAllMocks();
  });

  it('should scan project and dependencies', async () => {
    jest.spyOn(fs, 'readFileSync').mockReturnValue(jestConfig);
    sonarQubeScanner.mockResolvedValue(true);

    const output = await sonarScanExecutor(
      {
        hostUrl: 'url',
        projectKey: 'key',
        qualityGate: true,
        skipImplicitDeps: true,
      },
      context
    );
    expect(output.success).toBe(true);
  });

  it('should scan project and dependencies with branch name', async () => {
    jest.spyOn(fs, 'readFileSync').mockReturnValue(jestConfig);
    sonarQubeScanner.mockResolvedValue(true);

    jest.spyOn(childProcess, 'execSync').mockReturnValue('feature/my-branch');

    const output = await sonarScanExecutor(
      {
        hostUrl: 'url',
        projectKey: 'key',
        branches: true,
        qualityGate: true,
      },
      context
    );
    expect(output.success).toBe(true);
  });

  it('should scan project and dependencies & skip projects with no test target', async () => {
    jest.spyOn(fs, 'readFileSync').mockReturnValue(jestConfig);
    sonarQubeScanner.mockResolvedValue(true);

    const newContext = { ...context };
    newContext.workspace.projects['app1'].targets = {};

    const output = await sonarScanExecutor(
      {
        hostUrl: 'url',
        projectKey: 'key',
        qualityGate: true,
      },
      newContext
    );
    expect(output.success).toBe(true);
  });

  it('should scan project and dependencies & skip projects with no jestConfig', async () => {
    jest.spyOn(fs, 'readFileSync').mockReturnValue(jestConfig);
    sonarQubeScanner.mockResolvedValue(true);

    const newContext = { ...context };
    newContext.workspace.projects['app1'].targets.test.options = {};

    const output = await sonarScanExecutor(
      {
        hostUrl: 'url',
        projectKey: 'key',
        qualityGate: true,
      },
      newContext
    );
    expect(output.success).toBe(true);
  });

  it('should scan project and dependencies & skip projects with no coverageDirectory', async () => {
    jest.spyOn(fs, 'readFileSync').mockReturnValue('');
    sonarQubeScanner.mockResolvedValue(true);

    const output = await sonarScanExecutor(
      {
        hostUrl: 'url',
        projectKey: 'key',
        qualityGate: true,
      },
      context
    );
    expect(output.success).toBe(true);
  });

  it('should error on sonar scanner issue', async () => {
    jest.spyOn(fs, 'readFileSync').mockReturnValue(jestConfig);
    sonarQubeScanner.async.mockImplementation(() => {
      throw new Error();
    });

    const output = await sonarScanExecutor(
      {
        hostUrl: 'url',
        projectKey: 'key',
      },
      context
    );
    expect(output.success).toBeFalsy();
  });
<<<<<<< HEAD

  it('should override environment variable over options over extra ', async () => {
    jest.spyOn(fs, 'readFileSync').mockReturnValue(jestConfig);
    sonarQubeScanner.async.mockResolvedValue(true);
    process.env['SONAR_BRANCH'] = 'main';
    process.env['SONAR_VERBOSE'] = 'true';

    const output = getScannerOptions(
      {
        hostUrl: 'url',
        verbose: false,
        projectKey: 'key',
        qualityGate: true,
        organization: 'org',
        testInclusions: 'include',
        extra: {
          'sonar.test.inclusions': 'dontInclude',
          'sonar.log.level': 'DEBUG',
        },
      },
      'src/',
      'coverage/apps',
      ''
    );

    expect(output['sonar.branch']).toBe('main');
    expect(output['sonar.verbose']).toBe('true');
    expect(output['sonar.log.level']).toBe('DEBUG');
    expect(output['sonar.test.inclusions']).toBe('include');
=======
  it('should return jest config coverage directory path', async () => {
    const paths = await determinePaths(
      {
        hostUrl: 'url',
        projectKey: 'key',
      },
      context
    );
    expect(paths.lcovPaths.includes('coverage/apps/app1/lcov.info')).toBe(true);
  });
  it('should return project test config coverage directory path', async () => {
    const testContext = JSON.parse(JSON.stringify(context)) as typeof context;
    testContext.workspace.projects.app1.targets.test.options.coverageDirectory =
      'coverage/test/apps/app1';
    const paths = await determinePaths(
      {
        hostUrl: 'url',
        projectKey: 'key',
      },
      testContext
    );
    expect(paths.lcovPaths.includes('coverage/test/apps/app1/lcov.info')).toBe(
      true
    );
>>>>>>> 4607fb33
  });
});<|MERGE_RESOLUTION|>--- conflicted
+++ resolved
@@ -3,12 +3,7 @@
 import * as fs from 'fs';
 import * as sonarQubeScanner from 'sonarqube-scanner';
 import * as childProcess from 'child_process';
-<<<<<<< HEAD
-import { getScannerOptions } from './utils/utils';
-process.env['NODE_TEST'] = 'true';
-=======
-import { determinePaths } from './utils/utils';
->>>>>>> 4607fb33
+import { determinePaths, getScannerOptions } from './utils/utils';
 let projectGraph: ProjectGraph;
 let context: ExecutorContext;
 
@@ -312,7 +307,31 @@
     );
     expect(output.success).toBeFalsy();
   });
-<<<<<<< HEAD
+  it('should return jest config coverage directory path', async () => {
+    const paths = await determinePaths(
+      {
+        hostUrl: 'url',
+        projectKey: 'key',
+      },
+      context
+    );
+    expect(paths.lcovPaths.includes('coverage/apps/app1/lcov.info')).toBe(true);
+  });
+  it('should return project test config coverage directory path', async () => {
+    const testContext = JSON.parse(JSON.stringify(context)) as typeof context;
+    testContext.workspace.projects.app1.targets.test.options.coverageDirectory =
+      'coverage/test/apps/app1';
+    const paths = await determinePaths(
+      {
+        hostUrl: 'url',
+        projectKey: 'key',
+      },
+      testContext
+    );
+    expect(paths.lcovPaths.includes('coverage/test/apps/app1/lcov.info')).toBe(
+      true
+    );
+  });
 
   it('should override environment variable over options over extra ', async () => {
     jest.spyOn(fs, 'readFileSync').mockReturnValue(jestConfig);
@@ -342,31 +361,5 @@
     expect(output['sonar.verbose']).toBe('true');
     expect(output['sonar.log.level']).toBe('DEBUG');
     expect(output['sonar.test.inclusions']).toBe('include');
-=======
-  it('should return jest config coverage directory path', async () => {
-    const paths = await determinePaths(
-      {
-        hostUrl: 'url',
-        projectKey: 'key',
-      },
-      context
-    );
-    expect(paths.lcovPaths.includes('coverage/apps/app1/lcov.info')).toBe(true);
-  });
-  it('should return project test config coverage directory path', async () => {
-    const testContext = JSON.parse(JSON.stringify(context)) as typeof context;
-    testContext.workspace.projects.app1.targets.test.options.coverageDirectory =
-      'coverage/test/apps/app1';
-    const paths = await determinePaths(
-      {
-        hostUrl: 'url',
-        projectKey: 'key',
-      },
-      testContext
-    );
-    expect(paths.lcovPaths.includes('coverage/test/apps/app1/lcov.info')).toBe(
-      true
-    );
->>>>>>> 4607fb33
   });
 });